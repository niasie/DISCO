"""Main training script, inspired from:
https://github.com/PolymathicAI/multiple_physics_pretraining/blob/main/train_basic.py"""

import argparse
import os
import sys

sys.path.append("..")
import time
from pathlib import Path
import psutil
import torch
import torch.nn as nn
import torch.optim as optim
import torch.nn.functional as F
import torch.distributed as dist
from torch.nn.parallel import DistributedDataParallel
from ruamel.yaml import YAML
from ruamel.yaml.comments import CommentedMap as ruamelDict
from collections import OrderedDict
import wandb
import gc
from torchinfo import summary

from src.models import build_model
from src.utils.data_utils import get_data_objects, DATASET_SPECS
from src.utils import is_debug, YParams, logging_utils, TimeTracker


def nrmse(y_true, y_pred, dims=(-1,)):
    """Normalized root mean squared error."""
    residual = y_true - y_pred
    mse = residual.pow(2).mean(dims, keepdim=True)
    norm = 1e-7 + y_true.pow(2).mean(dims, keepdim=True)
    return (mse / norm).sqrt()


def add_weight_decay(params, weight_decay=1e-5, skip_list=()):
    """From Ross Wightman at:
    https://discuss.pytorch.org/t/weight-decay-in-the-optimizers-is-a-bad-idea-especially-with-batchnorm/16994/3

    Goes through the parameter list and if the squeeze dim is 1 or 0 (usually means bias or scale)
    then don't apply weight decay.
    """
    decay = []
    no_decay = []
    for name, param in params:
        if not param.requires_grad:
            continue
        if len(param.squeeze().shape) <= 1 or name in skip_list:
            no_decay.append(param)
        else:
            decay.append(param)
    return [
        {
            "params": no_decay,
            "weight_decay": 0.0,
        },
        {"params": decay, "weight_decay": weight_decay},
    ]


def param_norm(parameters):
    with torch.no_grad():
        total_norm = 0
        for p in parameters:
            total_norm += p.pow(2).sum().item()
        return total_norm**0.5


def grad_norm(parameters):
    with torch.no_grad():
        total_norm = 0
        for p in parameters:
            if p.grad is not None:
                total_norm += p.grad.pow(2).sum().item()
        return total_norm**0.5


def get_memory_usage():
    process = psutil.Process(os.getpid())
    return process.memory_info().rss / (1024**3)  # Convert to GB


def model_rollout(
    model: nn.Module,
    x: torch.Tensor,
    predict_normed: bool = False,
    n_future_steps: int = 1,
    state_labels: torch.Tensor | None = None,
    dset_name: str | None = None,
):
    """x is B T C H W"""
    # first iteration
    out, metadata = model(x, predict_normed=predict_normed, state_labels=state_labels, dset_name=dset_name)
    if n_future_steps > 1:
        # more iterations: rollouts
        context = x.clone()
        outputs = [out]
        for _ in range(n_future_steps - 1):
            context = torch.cat([context[:, 1:, ...], out], dim=1)
            out, _ = model(context, predict_normed=predict_normed, state_labels=state_labels, dset_name=dset_name)
            outputs.append(out)
        out = torch.cat(outputs, dim=1)
    return out, metadata


class Trainer:
    def __init__(self, params, global_rank, local_rank, device):
        self.device = device
        self.params = params
        self.base_dtype = torch.float
        self.global_rank = global_rank
        self.local_rank = local_rank
        self.world_size = int(os.environ.get("WORLD_SIZE", 1))
        self.log_to_screen = params.log_to_screen

        # Basic setup
        self.start_epoch = 0
        self.epoch = 0
        if torch.cuda.is_available() and torch.cuda.is_bf16_supported():
            self.mp_type = torch.bfloat16
        else:
            self.mp_type = torch.half
        self.true_time = params.true_time

        self.iters = 0
        self.initialize_data(self.params)
        self.initialize_model(self.params)
        self.initialize_optimizer(self.params)
        if params.resuming:
            print("Loading checkpoint %s" % params.checkpoint_path)
            print("LOADING CHECKPOINTTTTTT")
            self.restore_checkpoint(params.checkpoint_path)  # no finetuning in that case
        if not params.resuming and params.pretrained:  # finetuning
            print("Starting from pretrained model at %s" % params.pretrained_ckpt_path)
            self.restore_checkpoint(params.pretrained_ckpt_path)
            self.iters = 0
            self.start_epoch = 0
        self.initialize_scheduler(self.params)

    def initialize_data(self, params):
        if len(set(DATASET_SPECS[dname]["group"] for dname in params.train_datasets + params.valid_datasets)) > 1:
            # this would require adapting the way the field labels are determined
            raise ValueError("Cannot mix datasets from PDEBench and the_well")

        if self.log_to_screen:
            print(f"Initializing data on rank {self.global_rank}")
        self.train_dataset, self.train_sampler, self.train_data_loader = get_data_objects(
            params.train_datasets,
            params.batch_size,
            params.epoch_size,
            params.train_val_test,
            params.n_past,
            params.n_future,
            dist.is_initialized(),
            params.num_data_workers,
            rank=self.global_rank,
            split="train",
        )
        self.valid_dataset, _, _ = get_data_objects(
            params.valid_datasets,
            params.batch_size,
            params.epoch_size,
            params.train_val_test,
            params.n_past,
            params.val_rollout,
            dist.is_initialized(),
            params.num_data_workers,
            rank=self.global_rank,
            split="valid",
        )
        self.train_sampler.set_epoch(0)

    def initialize_model(self, params):
        print(f"Initializing model on rank {self.global_rank}")

        self.model = build_model(params).to(device=self.device)

        if dist.is_initialized():
            self.model = DistributedDataParallel(
                self.model,
                device_ids=[self.local_rank],
                output_device=[self.local_rank],
                find_unused_parameters=True,
            )

        n_params = sum([p.numel() for p in self.model.parameters()])

        self.single_print(f"Model parameter count: {n_params:,}")
        if self.params.model == "metaop" and ("finetune" not in self.params or not self.params.finetune):
            if dist.is_initialized():
                params_count = {k: opnn.weight_count() for k, opnn in self.model.module.opnn.items()}
            else:
                params_count = {k: opnn.weight_count() for k, opnn in self.model.opnn.items()}
            self.single_print(f"Operator class params: {params_count}")

    def initialize_optimizer(self, params):
        parameters_standard = self.model.named_parameters()
        parameters = add_weight_decay(
            parameters_standard, self.params.weight_decay
        )  # Dont use weight decay on bias/scaling terms
        if params.optimizer == "adam":
            if self.params.learning_rate < 0:
                self.optimizer = DAdaptAdam(parameters, lr=1.0, growth_rate=1.05, log_every=100, decouple=True)
            else:
                self.optimizer = optim.AdamW(parameters, lr=params.learning_rate)
        elif params.optimizer == "sgd":
            self.optimizer = optim.SGD(self.model.parameters(), lr=params.learning_rate, momentum=0.9)
        else:
            raise ValueError(f"Optimizer {params.optimizer} not supported")
        self.gscaler = torch.amp.GradScaler(enabled=(self.mp_type == torch.half and params.enable_amp))

    def initialize_scheduler(self, params):
        self.scheduler = None

        if params.scheduler == "cosine":
            last_step = (self.start_epoch * params.epoch_size) // params.accum_grad - 1
            warmup_steps = (params.warmup_epochs * params.epoch_size) // params.accum_grad
            total_steps = (params.max_epochs * params.epoch_size) // params.accum_grad

            if warmup_steps > 0 and params.learning_rate > 0:
                warmup = torch.optim.lr_scheduler.LinearLR(
                    self.optimizer, start_factor=0.01, end_factor=1.0, total_iters=warmup_steps
                )
                decay = torch.optim.lr_scheduler.CosineAnnealingLR(
                    self.optimizer, eta_min=params.learning_rate / 100, T_max=total_steps - warmup_steps
                )
                self.scheduler = torch.optim.lr_scheduler.SequentialLR(self.optimizer, [warmup, decay], [warmup_steps])
                for _ in range(last_step + 1):  # sequentialLR: need to manually step through the last_step
                    self.scheduler.step()
            else:
                self.scheduler = torch.optim.lr_scheduler.CosineAnnealingLR(
                    self.optimizer, eta_min=max(0, params.learning_rate / 100), T_max=total_steps, last_epoch=last_step
                )

    def single_print(self, *text):
        if self.global_rank == 0 and self.log_to_screen:
            print(" ".join([str(t) for t in text]))

    def restore_checkpoint(self, checkpoint_path):
        """Load model/opt from path"""
        checkpoint = torch.load(checkpoint_path, map_location="cuda:{}".format(self.local_rank), weights_only=False)
        new_state_dict = OrderedDict()
        new_state_dict_place_holder = self.model.state_dict()
        pretrained = self.params.pretrained
        model_type = self.params.model
        for key, val in checkpoint["model_state"].items():
            current_name = new_name = key
            if not self.params.use_ddp:
                current_name = new_name = key[7:]  # remove the "module." prefix
            if pretrained:
                # for pretarined models, some useless parameters must be removed and some must be kept fresh
                # remove: basically the weights related to 1d contexts (finetuning is done on 2d only)
                # keep fresh: the weights related to the fields-specific weights in the finetuning dataset
                if model_type == "disco":
                    filter_remove = ["burgers", "diffre", "swe", "compNS", "hpnn.encoder.1", "proj_dim_variant_param.1"]
                    filter_keep_fresh = ["space_bag.bias", "space_bag.weight"]
                if any([f in key for f in filter_remove]):
                    continue
                elif any([f in key for f in filter_keep_fresh]):
                    new_state_dict[new_name] = new_state_dict_place_holder[new_name]
                    continue
            if new_state_dict_place_holder[current_name].shape != val.shape:
                assert new_state_dict_place_holder[current_name].shape[:-1] == val.shape
                new_state_dict[new_name] = val.unsqueeze(
                    -1
                )  # correct an incompatibility issue when the code was extended to 3d
            else:
                new_state_dict[new_name] = val
        if pretrained and model_type in ["disco"]:
            for key, val in new_state_dict_place_holder.items():
                if "euler" in key:  # for fietuning, keep the fresh fields-specific weights
                    new_state_dict[key] = val
        self.model.load_state_dict(new_state_dict)
        self.iters = checkpoint["iters"]
        if self.params.resuming:
            self.optimizer.load_state_dict(checkpoint["optimizer_state_dict"])
            self.start_epoch = checkpoint["epoch"]
            self.epoch = self.start_epoch
        checkpoint = None

    def save_checkpoint(self, checkpoint_path, model=None):
        """Save model and optimizer to checkpoint"""
        if not model:
            model = self.model
        d = {
            "iters": self.epoch * self.params.epoch_size,
            "epoch": self.epoch,
            "model_state": model.state_dict(),
            "optimizer_state_dict": self.optimizer.state_dict(),
        }
        torch.save(d, checkpoint_path)

    @staticmethod
    def mse_loss(y_ref, y):
        """y and y_ref are B T C H (W) (D)"""
        spatial_dims = tuple(range(3, y.ndim))
        var = 1e-7 + y_ref.var(spatial_dims, keepdim=True)
        loss = F.gaussian_nll_loss(y, y_ref, torch.ones_like(y) * var, eps=1e-8, reduction="mean")
        with torch.no_grad():
            residual = y - y_ref
            norm_ref = 1e-7 + y_ref.pow(2).mean(spatial_dims, keepdim=True)
            raw_loss = residual.pow(2.0).mean(spatial_dims, keepdims=True) / norm_ref
        return loss, raw_loss

    def train_one_epoch(self):
        tt = TimeTracker()
        tt.track("data", "training")
        self.epoch += 1
        self.model.train()
        logs = {
            "train_nrmse": torch.zeros(1).to(self.device, dtype=self.base_dtype),
            "train_l1": torch.zeros(1).to(self.device, dtype=self.base_dtype),
        }
        steps = 0
        grad_logs = {k: torch.zeros(1, device=self.device) for k in self.params.train_datasets}
        grad_counts = {k: torch.zeros(1, device=self.device) for k in self.params.train_datasets}
        theta_logs = {k: torch.zeros(1, device=self.device) for k in self.params.train_datasets}
        steps_logs = {k: torch.zeros(1, device=self.device) for k in self.params.train_datasets}
        loss_logs = {k: torch.zeros(1, device=self.device) for k in self.params.train_datasets}
        loss_counts = {k: torch.zeros(1, device=self.device) for k in self.params.train_datasets}
        dset_counts = {}
        self.single_print("--------")
        self.single_print("train_loader_size", len(self.train_data_loader), len(self.train_dataset))

        for batch_idx, batch in enumerate(self.train_data_loader):
            if batch_idx >= self.params.epoch_size:  # certain dataloaders are not restricted in length
                break
            steps += 1
            tt.track("data", "training", "data_batch")
            if self.true_time:
                torch.cuda.synchronize()

            inp, tar = batch["input_fields"].to(device=self.device), batch["output_fields"].to(device=self.device)
            dset_name = batch["name"][0]
            state_labels = batch["field_labels"].to(device=self.device)

            dset_counts[dset_name] = dset_counts.get(dset_name, 0) + 1
            loss_counts[dset_name] += 1

            # whether the model weights should be updated this batch
            self.model.require_backward_grad_sync = (1 + batch_idx) % self.params.accum_grad == 0
            with torch.amp.autocast("cuda", enabled=self.params.enable_amp, dtype=self.mp_type):
                # forward
                tt.track("forward", "training", "forw_batch")
                output, metadata = self.model(
                    inp,
                    predict_normed=False,
                    # n_future_steps=self.params.n_future,
                    state_labels=state_labels[0],
                    dset_name=dset_name,
                )
                tar = (tar - metadata["mean"]) / metadata["std"]  # normalize tar

                # loss
                tt.track("loss", "training", "loss_batch")
                loss, loss_raw = self.mse_loss(tar, output)
                loss = loss / self.params.accum_grad

                # logs
                tt.track("logs", "training")
                with torch.no_grad():
                    log_nrmse = loss_raw.sqrt().mean()
                    logs["train_nrmse"] += log_nrmse
                    loss_logs[dset_name] += loss.item()
                    loss_print = log_nrmse.item()
                    if "theta" in metadata:
                        theta_logs[dset_name] += metadata["theta"].abs().mean()
                    if "n_steps" in metadata:
                        steps_logs[dset_name] += metadata["n_steps"]

                # backward
                tt.track("backward", "training", "back_batch")
                loss.backward()

                if self.true_time:
                    torch.cuda.synchronize()

                # gradient step
                tt.track("gradient_step", "training", "optim_batch")
                if self.model.require_backward_grad_sync:  # Only take step once per accumulation cycle
                    grad_logs[dset_name] += grad_norm(self.model.parameters())
                    grad_counts[dset_name] += 1
                    # clip the gradients
                    if self.params.gnorm is not None:
                        nn.utils.clip_grad_norm_(self.model.parameters(), max_norm=self.params.gnorm)
                    self.gscaler.step(self.optimizer)
                    self.gscaler.update()
                    self.optimizer.zero_grad(set_to_none=True)
                    if self.scheduler is not None:
                        self.scheduler.step()
                    if self.true_time:
                        torch.cuda.synchronize()

                # logs
                if self.true_time:
                    torch.cuda.synchronize()
                if self.log_to_screen and batch_idx % self.params.log_interval == 0 and self.global_rank == 0:
                    current_mem_GB = torch.cuda.memory_allocated() / 1024**3
                    max_mem_GB = torch.cuda.max_memory_allocated() / 1024**3
                    reserved_mem_GB = torch.cuda.memory_reserved() / 1024**3
                    current_CPU_mem_GB = get_memory_usage()
                    print(f"Epoch {self.epoch} Batch {batch_idx} Train Loss {loss_print:.3f}")
                    print(
                        "Total Times. Batch: {}, Rank: {}, Data Shape: {}, Data time: {:.2f}, Forward: {:.2f}, Backward: {:.2f}, Optimizer: {:.2f}".format(
                            batch_idx,
                            self.global_rank,
                            list(inp.shape),
                            tt.get("data_batch"),
                            tt.get("forw_batch"),
                            tt.get("back_batch"),
                            tt.get("optim_batch"),
                        )
                    )
                    print(
                        f"Memory: CPU {current_CPU_mem_GB:5.2f} GB, Current {current_mem_GB:5.2f} GB, Max {max_mem_GB:5.2f} GB, Reserved {reserved_mem_GB:5.2f} GB"
                    )
                tt.reset("data_batch", "forw_batch", "back_batch", "loss_batch", "optim_batch")

        # logs
        logs = {k: v / steps for k, v in logs.items()}
        if dist.is_initialized():
            for key in sorted(logs.keys()):
                dist.all_reduce(
                    logs[key].detach()
                )  # Mike: there was a bug with means when I originally implemented this - dont know if fixed
                logs[key] = float(logs[key] / dist.get_world_size())
            for key in sorted(loss_logs.keys()):
                dist.all_reduce(loss_logs[key].detach())
            for key in sorted(grad_logs.keys()):
                dist.all_reduce(grad_logs[key].detach())
            for key in sorted(theta_logs.keys()):
                dist.all_reduce(theta_logs[key].detach())
            for key in sorted(steps_logs.keys()):
                dist.all_reduce(steps_logs[key].detach())
            for key in sorted(loss_counts.keys()):
                dist.all_reduce(loss_counts[key].detach())
            for key in sorted(grad_counts.keys()):
                dist.all_reduce(grad_counts[key].detach())
        logs["learning_rate"] = self.optimizer.param_groups[0]["lr"]

        times = tt.stop()
        for k in times:
            logs[f"time/{k}"] = times[k] / steps

        for key in loss_logs.keys():
            logs[f"{key}/train_nrmse"] = loss_logs[key] / loss_counts[key]
        for key in grad_logs.keys():
            logs[f"{key}/train_grad_norm"] = grad_logs[key] / grad_counts[key]
        for key in theta_logs.keys():
            logs[f"{key}/train_theta_norm"] = theta_logs[key] / loss_counts[key]
        for key in steps_logs.keys():
            logs[f"{key}/train_steps"] = steps_logs[key] / loss_counts[key]
        self.iters += steps
        if self.global_rank == 0:
            logs["iters"] = self.iters
            logs["parameter norm"] = param_norm(self.model.parameters())
        self.single_print("all reduces executed!")

        return times["training"], times["data"], logs

    def validate_one_epoch(self, cutoff):
        """
        Validates - for each batch just use a small subset to make it easier.

        Note: need to split datasets for meaningful metrics, but TBD.
        """
        # Don't bother with full validation set between epochs
        self.model.eval()
        self.single_print("STARTING VALIDATION")
        with torch.inference_mode():
            with torch.amp.autocast("cuda", enabled=False, dtype=self.mp_type):
                sub_dsets = self.valid_dataset.sub_dsets
                logs = {}
                distinct_dsets = [dset.dataset_name for dset in sub_dsets]
                counts = {dset: 0 for dset in distinct_dsets}
                # iterate over the validation datasets
                for subset in sub_dsets:
                    dset_name = subset.dataset_name
                    # validation dataloser: technically shuffled but the shuffling order will always be the same
                    if self.params.use_ddp:
                        val_loader = torch.utils.data.DataLoader(
                            subset,
                            batch_size=self.params.batch_size,
                            num_workers=self.params.num_data_workers,
                            sampler=torch.utils.data.distributed.DistributedSampler(subset, drop_last=True),
                        )
                    else:
                        val_loader = torch.utils.data.DataLoader(
                            subset,
                            batch_size=self.params.batch_size,
                            num_workers=self.params.num_data_workers,
                            shuffle=True,
                            generator=torch.Generator().manual_seed(0),
                            drop_last=True,
                        )
                    count = 0
                    for batch_idx, batch in enumerate(val_loader):
                        # Only do a few batches of each dataset if not doing full validation
                        if count >= cutoff:  # validating on burgers equations is extremely long
                            del val_loader
                            break
                        count += 1
                        counts[dset_name] += 1

                        inp, tar = batch["input_fields"].to(self.device), batch["output_fields"].to(self.device)
                        n_past, n_future_val = self.params.n_past, self.params.val_rollout
                        if inp.shape[1] > n_past:
                            # indicates we need to split the input
                            tar = torch.cat([inp[:, n_past:, ...], tar], dim=1)
                            inp = inp[:, :n_past, ...]

                        state_labels = torch.tensor(
                            self.train_dataset.subset_dict.get(
                                subset.get_name(), [-1] * len(self.valid_dataset.subset_dict[subset.get_name()])
                            ),
                            device=self.device,
                        ).unsqueeze(0)

                        # forward
                        output, _ = model_rollout(
<<<<<<< HEAD
                            self.model,
                            inp,
                            predict_normed=False,
=======
                            self.model, inp, predict_normed=True, 
>>>>>>> ddd18f17
                            n_future_steps=min(self.params.val_rollout, tar.shape[1]),
                            state_labels=state_labels[0],
                            dset_name=dset_name,
                        )

                        # loss
                        residuals = output - tar
                        spatial_dims = tuple(range(residuals.ndim))[3:]  # Assume 0, 1 are B, C
                        val_nrmse = nrmse(tar, output, dims=spatial_dims)
                        for step in [1, 2, 4, 8]:
                            if step <= tar.shape[1]:
                                logs[f"{dset_name}/valid_nrmse_t{step}"] = (
                                    logs.get(f"{dset_name}/valid_nrmse_t{step}", 0) + val_nrmse[:, step - 1, ...].mean()
                                )

            self.single_print("DONE VALIDATING - NOW SYNCING")

            # divide by number of batches
            for k, v in logs.items():
                dset_name = k.split("/")[0]
                logs[k] = v / counts[dset_name]

            # # replace keys <>
            # average nrmse across datasets
            logs["valid_nrmse"] = 0
            for dset_name in distinct_dsets:
                logs["valid_nrmse"] += logs[f"{dset_name}/valid_nrmse_t1"] / len(distinct_dsets)

            if dist.is_initialized():
                for key in sorted(logs.keys()):
                    dist.all_reduce(
                        logs[key].detach()
                    )  # Mike: There was a bug with means when I implemented this - dont know if fixed
                    logs[key] = float(logs[key].item() / dist.get_world_size())
                    if "rmse" in key:
                        logs[key] = logs[key]
            self.single_print("DONE SYNCING - NOW LOGGING")
        return logs

    def train(self):
        if self.params.log_to_wandb:
            wandb.init(
                dir=self.params.experiment_dir,
                config=self.params,
                name=self.params.name,
                group=self.params.group,
                project=self.params.project,
                entity=self.params.entity,
                resume=True,
            )
        if self.global_rank == 0:
            summary(self.model)
        if self.params.log_to_wandb:
            wandb.watch(self.model, log="parameters")
        self.single_print("Starting Training Loop...")

        # Actually train now, saving checkpoints, logging time, and logging to wandb
        best_valid_loss = 1.0e6
        for epoch in range(self.start_epoch, self.params.max_epochs):
            # if dist.is_initialized():
            if "overfit" in self.params and self.params.overfit:
                self.train_sampler.set_epoch(0)
            else:
                self.train_sampler.set_epoch(epoch)
            start = time.time()

            tr_time, data_time, train_logs = self.train_one_epoch()

            valid_start = time.time()

            # decide whether to do a small/medium/complete validation
            val_cutoff = self.params.val_cutoff
            if epoch == self.params.max_epochs - 1:
                val_cutoff = 999
            if self.params.debug:
                val_cutoff = 1
            valid_logs = self.validate_one_epoch(val_cutoff)

            post_start = time.time()
            train_logs.update(valid_logs)
            train_logs["time/train_time"] = valid_start - start
            train_logs["time/train_data_time"] = data_time
            train_logs["time/train_compute_time"] = tr_time
            train_logs["time/valid_time"] = post_start - valid_start
            if self.params.log_to_wandb:
                wandb.log(train_logs)

            if self.global_rank == 0:
                if self.params.save_checkpoint:
                    self.save_checkpoint(self.params.checkpoint_path)
                if epoch % self.params.checkpoint_save_interval == 0:
                    self.save_checkpoint(self.params.checkpoint_path + f"_epoch{epoch}")
                if valid_logs["valid_nrmse"] <= best_valid_loss:
                    self.save_checkpoint(self.params.best_checkpoint_path)
                    best_valid_loss = valid_logs["valid_nrmse"]

                cur_time = time.time()
                self.single_print(
                    f"Time for train {valid_start - start:.2f}. For valid: {post_start - valid_start:.2f}. For postprocessing:{cur_time - post_start:.2f}"
                )
                self.single_print("Time taken for epoch {} is {:.2f} sec".format(1 + epoch, time.time() - start))
                self.single_print(
                    "Train loss: {}. Valid loss: {}".format(train_logs["train_nrmse"], valid_logs["valid_nrmse"])
                )

            # Clear references to large tensors after we're done using them
            train_logs = None
            valid_logs = None

            # More aggressive memory cleanup
            gc.collect()

            # Force CUDA to synchronize and clear any pending operations
            if torch.cuda.is_available():
                torch.cuda.synchronize()
                torch.cuda.empty_cache()


if __name__ == "__main__":
    print(f"DEBUG : {is_debug()}")

    # Arguments
    parser = argparse.ArgumentParser()
    parser.add_argument("--use_ddp", action="store_true", help="Use distributed data parallel")
    parser.add_argument("--yaml_config", default="_debug.yaml", type=str)
    args = parser.parse_args()

    # Config
    CONFIG_PATH = Path(__file__).resolve().parent / "config"
    params = YParams(CONFIG_PATH / "_base.yaml")
    refined_params = YParams(CONFIG_PATH / args.yaml_config)
    params.update_params(refined_params.params)
    if is_debug():
        debug_params = YParams(CONFIG_PATH / "_debug.yaml")
        params.update_params(debug_params.params)
    params["debug"] = is_debug()
    params["use_ddp"] = args.use_ddp

    # Set up distributed training
    world_size = int(os.environ.get("WORLD_SIZE", 1))
    global_rank = int(os.environ.get("RANK", 0))
    local_rank = int(os.environ.get("LOCAL_RANK", 0))
    if args.use_ddp:
        dist.init_process_group("nccl")  # backend for nvidia gpus, multi-node, multi-gpu
    torch.cuda.set_device(local_rank)

    device = torch.device(local_rank) if torch.cuda.is_available() else torch.device("cpu")

    # Modify params
    params["batch_size"] = int(params.batch_size // world_size)
    params["start_epoch"] = 0
    exp_dir = Path(params.exp_dir) / params.run_name
    params["experiment_dir"] = str(exp_dir)
    params["checkpoint_path"] = str(exp_dir / "training_checkpoints" / "ckpt.tar")
    params["best_checkpoint_path"] = str(exp_dir / "training_checkpoints" / "best_ckpt.tar")

    # Have rank 0 check for and/or make directory
    if global_rank == 0:
        if not exp_dir.exists():
            exp_dir.mkdir(parents=True)
            (exp_dir / "training_checkpoints").mkdir(parents=True)
    params["resuming"] = Path(params.checkpoint_path).is_file()

    # Wandb setup
    params["name"] = params.run_name
    if global_rank == 0:
        logging_utils.log_to_file(logger_name=None, log_filename=exp_dir / "out.log")
        logging_utils.log_versions()
        params.log()

    params["log_to_wandb"] = (global_rank == 0) and params["log_to_wandb"]
    params["log_to_screen"] = (global_rank == 0) and params["log_to_screen"]

    if global_rank == 0:  # save config for this run
        hparams = ruamelDict()
        yaml = YAML()
        for key, value in params.params.items():
            hparams[str(key)] = value
        with open(exp_dir / "hyperparams.yaml", "w") as hpfile:
            yaml.dump(hparams, hpfile)

    # Start training
    trainer = Trainer(params, global_rank, local_rank, device)
    trainer.train()
    if params.log_to_screen:
        print("DONE ---- rank %d" % global_rank)<|MERGE_RESOLUTION|>--- conflicted
+++ resolved
@@ -520,13 +520,9 @@
 
                         # forward
                         output, _ = model_rollout(
-<<<<<<< HEAD
                             self.model,
                             inp,
-                            predict_normed=False,
-=======
-                            self.model, inp, predict_normed=True, 
->>>>>>> ddd18f17
+                            predict_normed=True,
                             n_future_steps=min(self.params.val_rollout, tar.shape[1]),
                             state_labels=state_labels[0],
                             dset_name=dset_name,
